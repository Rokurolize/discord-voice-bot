--- conflicted
+++ resolved
@@ -1,77 +1,5 @@
 import pytest
 
-<<<<<<< HEAD
-# Don't modify global environment variables
-# Instead, use fixtures to provide test-specific configuration
-
-
-@pytest.fixture(scope="session")
-def event_loop():
-    """Create an instance of the default event loop for the test session."""
-    loop = asyncio.get_event_loop_policy().new_event_loop()
-    yield loop
-    loop.close()
-
-
-def pytest_configure(config: pytest.Config) -> None:
-    """Configure pytest with custom markers."""
-    config.addinivalue_line("markers", "integration: mark test as integration test requiring Discord API")
-    config.addinivalue_line("markers", "requires_credentials: mark test as requiring Discord credentials")
-
-
-def pytest_collection_modifyitems(config: pytest.Config, items: list[pytest.Item]) -> None:
-    """Modify test collection to handle integration tests."""
-    # Skip integration tests if credentials are not available
-    skip_integration = pytest.mark.skip(reason="Discord credentials not configured or integration test disabled")
-
-    for item in items:
-        # Check if test is marked as integration test
-        if item.get_closest_marker("integration"):
-            # Check if required environment variables are set
-            required_vars = ["DISCORD_BOT_TOKEN", "TARGET_VOICE_CHANNEL_ID", "TTS_ENGINE"]
-            missing_vars = [var for var in required_vars if not os.getenv(var)]
-
-            if missing_vars:
-                item.add_marker(skip_integration)
-                continue
-
-        # Check if test requires credentials but credentials are missing
-        if item.get_closest_marker("requires_credentials"):
-            if not os.getenv("DISCORD_BOT_TOKEN"):
-                item.add_marker(pytest.mark.skip(reason="Discord bot token not configured"))
-
-
-# Import asyncio here to avoid import issues
-import asyncio
-
-
-@pytest.fixture(scope="session")
-def test_config_manager():
-    """Provide a ConfigManagerImpl instance with test mode enabled."""
-    from discord_voice_bot.config_manager import ConfigManagerImpl
-
-    return ConfigManagerImpl(test_mode=True)
-
-
-@pytest.fixture(scope="session")
-def prod_config_manager():
-    """Provide a ConfigManagerImpl instance with test mode disabled."""
-    from discord_voice_bot.config_manager import ConfigManagerImpl
-
-    return ConfigManagerImpl(test_mode=False)
-
-
-@pytest.fixture(autouse=True)
-def mock_env_vars(monkeypatch):
-    """Mock common environment variables for all tests."""
-    monkeypatch.setenv("DISCORD_BOT_TOKEN", "FAKE_BOT_TOKEN_FOR_TESTS")
-    monkeypatch.setenv("TARGET_VOICE_CHANNEL_ID", "123456789")  # unified value
-    monkeypatch.setenv("TTS_ENGINE", "voicevox")
-    monkeypatch.setenv("VOICEVOX_URL", "http://localhost:50021")
-    monkeypatch.setenv("TEST_MODE", "1")  # enables deterministic rate limits
-    monkeypatch.setenv("TTS_REQUEST_RATE_LIMIT", "10")  # Test-friendly rate limit
-    monkeypatch.setenv("TTS_REQUEST_PER", "1")
-=======
 from discord_voice_bot.config import Config
 
 
@@ -116,5 +44,4 @@
         debug=True,
         test_mode=True,
         enable_self_message_processing=False,
-    )
->>>>>>> e11af90e
+    )